"""Code for managing a project."""

from __future__ import annotations

import sys
import os
from copy import copy
import shutil
from pathlib import Path
from typing import Any

import numpy as np

sys.path.append(os.getcwd())
import vipdopt
from vipdopt.configuration import Config, SonyBayerConfig
from vipdopt.optimization import Device, FoM, GradientOptimizer, Optimization
from vipdopt.optimization.filter import Sigmoid
from vipdopt.simulation import LumericalEncoder, LumericalSimulation
from vipdopt.utils import PathLike, ensure_path


def create_internal_folder_structure(main_dir, work_dir, debug_mode=False):
	# global DATA_FOLDER, SAVED_SCRIPTS_FOLDER, OPTIMIZATION_INFO_FOLDER, OPTIMIZATION_PLOTS_FOLDER
	# global DEBUG_COMPLETED_JOBS_FOLDER, PULL_COMPLETED_JOBS_FOLDER, EVALUATION_FOLDER, EVALUATION_CONFIG_FOLDER, EVALUATION_UTILS_FOLDER
	
	directories = {'MAIN': main_dir}

	#* Output / Save Paths 
	DATA_FOLDER = work_dir
	SAVED_SCRIPTS_FOLDER = os.path.join(DATA_FOLDER, 'saved_scripts')
	OPTIMIZATION_INFO_FOLDER = os.path.join(DATA_FOLDER, 'opt_info')
	OPTIMIZATION_PLOTS_FOLDER = os.path.join(OPTIMIZATION_INFO_FOLDER, 'plots')
	DEBUG_COMPLETED_JOBS_FOLDER = 'ares_test_dev'
	PULL_COMPLETED_JOBS_FOLDER = DATA_FOLDER
	if debug_mode:
		PULL_COMPLETED_JOBS_FOLDER = DEBUG_COMPLETED_JOBS_FOLDER

	EVALUATION_FOLDER = os.path.join(main_dir, 'eval')
	EVALUATION_CONFIG_FOLDER = os.path.join(EVALUATION_FOLDER, 'configs')
	EVALUATION_UTILS_FOLDER = os.path.join(EVALUATION_FOLDER, 'utils')

	# parameters['MODEL_PATH'] = os.path.join(DATA_FOLDER, 'model.pth')
	# parameters['OPTIMIZER_PATH'] = os.path.join(DATA_FOLDER, 'optimizer.pth')


	# #* Save out the various files that exist right before the optimization runs for debugging purposes.
	# # If these files have changed significantly, the optimization should be re-run to compare to anything new.

	if not os.path.isdir( SAVED_SCRIPTS_FOLDER ):
		os.mkdir( SAVED_SCRIPTS_FOLDER )
	if not os.path.isdir( OPTIMIZATION_INFO_FOLDER ):
		os.mkdir( OPTIMIZATION_INFO_FOLDER )
	if not os.path.isdir( OPTIMIZATION_PLOTS_FOLDER ):
		os.mkdir( OPTIMIZATION_PLOTS_FOLDER )

	try:
		shutil.copy2( main_dir + "/slurm_vis10lyr.sh", SAVED_SCRIPTS_FOLDER + "/slurm_vis10lyr.sh" )
	except Exception as ex:
		pass
	# shutil.copy2( cfg.python_src_directory + "/SonyBayerFilterOptimization.py", SAVED_SCRIPTS_FOLDER + "/SonyBayerFilterOptimization.py" )
	# shutil.copy2( os.path.join(python_src_directory, yaml_filename), 
	# 			 os.path.join(SAVED_SCRIPTS_FOLDER, os.path.basename(yaml_filename)) )
	# shutil.copy2( python_src_directory + "/configs/SonyBayerFilterParameters.py", SAVED_SCRIPTS_FOLDER + "/SonyBayerFilterParameters.py" )
	# # TODO: et cetera... might have to save out various scripts from each folder

	#  Create convenient folder for evaluation code
	if not os.path.isdir( EVALUATION_FOLDER ):
		os.mkdir( EVALUATION_FOLDER )
	
	
	# TODO: finalize this when the Project directory internal structure is finalized    
	# if os.path.exists(EVALUATION_CONFIG_FOLDER):
	#     shutil.rmtree(EVALUATION_CONFIG_FOLDER)
	# shutil.copytree(os.path.join(main_dir, "configs"), EVALUATION_CONFIG_FOLDER)
	# if os.path.exists(EVALUATION_UTILS_FOLDER):
	#     shutil.rmtree(EVALUATION_UTILS_FOLDER)
	# shutil.copytree(os.path.join(main_dir, "utils"), EVALUATION_UTILS_FOLDER)

	#shutil.copy2( os.path.abspath(python_src_directory + "/evaluation/plotter.py"), EVALUATION_UTILS_FOLDER + "/plotter.py" )
	
	
	directories.update( {'DATA': DATA_FOLDER,
						'SAVED_SCRIPTS': SAVED_SCRIPTS_FOLDER,
						'OPT_INFO': OPTIMIZATION_INFO_FOLDER,
						'OPT_PLOTS': OPTIMIZATION_PLOTS_FOLDER,
						'PULL_COMPLETED_JOBS': PULL_COMPLETED_JOBS_FOLDER,
						'DEBUG_COMPLETED_JOBS': DEBUG_COMPLETED_JOBS_FOLDER,
						'EVALUATION': EVALUATION_FOLDER,
						'EVAL_CONFIG': EVALUATION_CONFIG_FOLDER,
						'EVAL_UTILS': EVALUATION_UTILS_FOLDER
					} )
	return directories


class Project:
<<<<<<< HEAD
	"""Class for managing the loading and saving of projects."""

	def __init__(self, config_type: type[Config]=SonyBayerConfig) -> None:
		"""Initialize a Project."""
		self.dir = Path('.')  # Project directory; defaults to root
		self.config = config_type()
		self.config_type = config_type

		self.optimization: Optimization = None
		self.optimizer: GradientOptimizer = None
		self.device: Device = None
		self.base_sim: LumericalSimulation = None
		self.src_to_sim_map = {}

	@classmethod
	def from_dir(
		cls: type[Project],
		project_dir: PathLike,
		config_type: type[Config]=SonyBayerConfig,
	) -> Project:
		"""Create a new Project from an existing project directory."""
		proj = Project(config_type=config_type)
		proj.load_project(project_dir)
		return proj

	@ensure_path
	def load_project(self, project_dir: Path, file_name:str ='config.json'):
		"""Load settings from a project directory - or creates them if initializing for the first time. 
		MUST have a config file in the project directory."""
		self.dir = project_dir
		cfg = Config.from_file(project_dir / file_name)
		cfg_sim = Config.from_file(project_dir / 'sim.json')
		cfg.data['base_simulation'] = cfg_sim.data              #! 20240221: Hacked together to combine the two outputs of template.py
		self._load_config(cfg)

	def _load_config(self, config: Config | dict):
		"""Load and setup optimization from an appropriate JSON config file."""
		
		# Load config file
		if isinstance(config, dict):
			config = self.config_type(config)
		cfg = copy(config)

		try:
			# Setup optimizer
			optimizer: str = cfg.pop('optimizer')
			optimizer_settings: dict = cfg.pop('optimizer_settings')
			try:
				optimizer_type = getattr(sys.modules['vipdopt.optimization'], optimizer)
			except AttributeError:
				raise NotImplementedError(f'Optimizer {optimizer} not currently supported')\
				from None
			self.optimizer = optimizer_type(**optimizer_settings)
		except Exception as e:
			self.optimizer = None

		try:
			# Setup base simulation -
			# Are we running using Lumerical or ceviche or fdtd-z or SPINS or?
			vipdopt.logger.info(f'Loading base simulation from sim.json...')
			base_sim = LumericalSimulation(cfg.pop('base_simulation'))
			#! TODO: IT'S NOT LOADING cfg.data['base_simulation']['objects']['FDTD']['dimension'] properly!
			vipdopt.logger.info('...successfully loaded base simulation!')
		except Exception as e:
			base_sim = LumericalSimulation()
			
		try:
			# TODO: Are we running it locally or on SLURM or on AWS or?
			base_sim.promise_env_setup(
				mpi_exe=cfg['mpi_exe'],
				nprocs=cfg['nprocs'],
				solver_exe=cfg['solver_exe'],
			)
		except Exception as e:
			pass
			
		self.base_sim = base_sim
		self.src_to_sim_map = {
			src: base_sim.with_enabled([src], name=src) for src in base_sim.source_names()
		}
		sims = self.src_to_sim_map.values()

		# General Settings
		iteration = cfg.get('current_iteration', 0)
		epoch = cfg.get('current_epoch', 0)

		# Setup FoMs
		self.foms = []
		#! 20240224 Ian - Took this part out to handle it in main.py. Could move it back later
		#! But some restructuring should be discussed

		# Load device
		try:
			device_source = cfg.pop('device')
			self.device = Device.from_source(device_source)
		except Exception as e:
      
			#* Design Region(s) + Constraints
			# e.g. feature sizes, bridging/voids, permittivity constraints, corresponding E-field monitor regions
			self.device = Device(
				(cfg['device_voxels_simulation_mesh_vertical'], cfg['device_voxels_simulation_mesh_lateral']),
				(cfg['min_device_permittivity'], cfg['max_device_permittivity']),
				(0, 0, 0),
				randomize=True,
				init_seed=0,
				filters=[Sigmoid(0.5, 1.0), Sigmoid(0.5, 1.0)],
			)

		# Setup Folder Structure
		work_dir = self.dir / '.tmp'
		work_dir.mkdir(exist_ok=True, mode=0o777)
		vipdopt_dir = os.path.dirname(__file__)         # Go up one folder
		
		running_on_local_machine = False
		slurm_job_env_variable = os.getenv('SLURM_JOB_NODELIST')
		if slurm_job_env_variable is None:
			running_on_local_machine = True
		
		self.folders = create_internal_folder_structure(self.dir, work_dir, running_on_local_machine)

		# Setup Optimization
		self.optimization = Optimization(
			sims,
			self.device,
			self.optimizer,
			None,				# full_fom
			#will be filled in once full_fom is calculated
			# might need to load the array of foms[] as well...
			# and the weights AS WELL AS the full_fom()
			# and the gradient function
			start_epoch=epoch,
			start_iter=iteration,
			max_epochs=cfg.get('max_epochs', 1),
			iter_per_epoch=cfg.get('iter_per_epoch', 100),
			work_dir=work_dir,
		)

		# TODO Register any callbacks for Optimization here
		#! TODO: Is the optimization accessing plots and histories when being called?

		self.config = cfg

	def get(self, prop: str, default: Any=None) -> Any | None:
		"""Get parameter and return None if it doesn't exist."""
		return self.config.get(prop, default)

	def pop(self, name: str) -> Any:
		"""Pop a parameter."""
		return self.config.pop(name)

	def __getitem__(self, name: str) -> Any:
		"""Get value of a parameter."""
		return self.config[name]

	def __setitem__(self, name: str, value: Any) -> None:
		"""Set the value of an attribute, creating it if it doesn't already exist."""
		self.config[name] = value

	def current_device_path(self) -> Path:
		"""Get the current device path for saving."""
		epoch = self.optimization.epoch
		iteration = self.optimization.iteration
		return self.dir / 'device' / f'e_{epoch}_i_{iteration}.npy'

	def save(self):
		"""Save this project to it's pre-assigned directory."""
		self.save_as(self.dir)

	@ensure_path
	def save_as(self, project_dir: Path):
		"""Save this project to a specified directory, creating it if necessary."""
		(project_dir / 'device').mkdir(parents=True, exist_ok=True)
		self.dir = project_dir
		cfg = self._generate_config()

		self.device.save(self.current_device_path())  # Save device to file for current epoch/iter
		cfg.save(project_dir / 'config.json', cls=LumericalEncoder)


		#! TODO: Save histories and plots

	def _generate_config(self) -> Config:
		"""Create a JSON config for this project's settings."""
		cfg = copy(self.config)

		# Miscellaneous Settings
		cfg['current_epoch'] = self.optimization.epoch
		cfg['current_iteration'] = self.optimization.iteration

		# Optimizer
		cfg['optimizer'] = type(self.optimizer).__name__
		cfg['optimizer_settings'] = vars(self.optimizer)

		# FoMs
		foms = []
		for i, fom in enumerate(self.foms):
			data = fom.as_dict()
			data['weight'] = self.weights[i]
			foms.append(data)
		cfg['figures_of_merit'] = {fom.name: foms[i] for i, fom in enumerate(self.foms)}

		# Device
		cfg['device'] = self.current_device_path()    #! 20240221 Ian: Edited this to match config.json in test_project
		# cfg['device'] = vars(self.device)

		# Simulation
		cfg['base_simulation'] = self.base_sim.as_dict()

		return cfg
=======
    """Class for managing the loading and saving of projects."""

    def __init__(self, config_type: type[Config]=SonyBayerConfig) -> None:
        """Initialize a Project."""
        self.dir = Path('.')  # Project directory; defaults to root
        self.config = config_type()
        self.config_type = config_type

        self.optimization: Optimization = None
        self.optimizer: GradientOptimizer = None
        self.device: Device = None
        self.base_sim: LumericalSimulation = None
        self.src_to_sim_map = {}

    @classmethod
    def from_dir(
        cls: type[Project],
        project_dir: PathLike,
        config_type: type[Config]=SonyBayerConfig,
    ) -> Project:
        """Create a new Project from an existing project directory."""
        proj = Project(config_type=config_type)
        proj.load_project(project_dir)
        return proj

    @ensure_path
    def load_project(self, project_dir: Path):
        """Load settings from a project directory."""
        self.dir = project_dir
        cfg = Config.from_file(project_dir / 'config.json')
        self._load_config(cfg)

    def _load_config(self, config: Config | dict):
        """Load and setup optimization from an appropriate JSON config file."""
        if isinstance(config, dict):
            config = self.config_type(config)
        cfg = copy(config)

        # Setup optimizer
        optimizer: str = cfg.pop('optimizer')
        optimizer_settings: dict = cfg.pop('optimizer_settings')
        try:
            optimizer_type = getattr(sys.modules['vipdopt.optimization'], optimizer)
        except AttributeError:
            raise NotImplementedError(f'Optimizer {optimizer} not currently supported')\
            from None
        self.optimizer = optimizer_type(**optimizer_settings)

        # Setup simulations
        base_sim = LumericalSimulation(cfg.pop('base_simulation'))
        base_sim.promise_env_setup(
            mpi_exe=cfg['mpi_exe'],
            nprocs=cfg['nprocs'],
            solver_exe=cfg['solver_exe'],
            nsims=len(base_sim.source_names()[:5])
        )
        self.base_sim = base_sim
        self.src_to_sim_map = {
            src: base_sim.with_enabled([src]) for src in base_sim.source_names()[:5]
        }
        sims = self.src_to_sim_map.values()

        # General Settings
        iteration = cfg.get('current_iteration', 0)
        epoch = cfg.get('current_epoch', 0)

        # Setup FoMs
        foms: list[FoM] = []
        weights = []
        fom_dict: dict
        for name, fom_dict in cfg.pop('figures_of_merit').items():
            foms.append(FoM.from_dict(name, fom_dict, self.src_to_sim_map))
            weights.append(fom_dict['weight'])
        self.foms = foms
        self.weights = weights
        full_fom = sum(np.multiply(weights, foms), FoM.zero(foms[0]))

        # Load device
        device_source = cfg.pop('device')
        self.device = Device.from_source(device_source)

        # Setup Optimization
        work_dir = self.dir / '.tmp'
        work_dir.mkdir(exist_ok=True, mode=0o777)
        self.optimization = Optimization(
            sims,
            self.device,
            self.optimizer,
            full_fom,
            start_epoch=epoch,
            start_iter=iteration,
            max_epochs=cfg.get('max_epochs', 1),
            iter_per_epoch=cfg.get('iter_per_epoch', 100),
            work_dir=work_dir,
            env_vars=base_sim.get_env_vars(),
        )

        # TODO Register any callbacks for Optimization here

        self.config = cfg

    def get(self, prop: str, default: Any=None) -> Any | None:
        """Get parameter and return None if it doesn't exist."""
        return self.config.get(prop, default)

    def pop(self, name: str) -> Any:
        """Pop a parameter."""
        return self.config.pop(name)

    def __getitem__(self, name: str) -> Any:
        """Get value of a parameter."""
        return self.config[name]

    def __setitem__(self, name: str, value: Any) -> None:
        """Set the value of an attribute, creating it if it doesn't already exist."""
        self.config[name] = value

    def current_device_path(self) -> Path:
        """Save the current device."""
        epoch = self.optimization.epoch
        iteration = self.optimization.iteration
        return self.dir / 'device' / f'e_{epoch}_i_{iteration}.npy'

    def save(self):
        """Save this project to it's pre-assigned directory."""
        self.save_as(self.dir)

    @ensure_path
    def save_as(self, project_dir: Path):
        """Save this project to a specified directory, creating it if necessary."""
        (project_dir / 'device').mkdir(parents=True, exist_ok=True)
        self.dir = project_dir
        cfg = self._generate_config()

        self.device.save(cfg['device'])  # Save device to file for current epoch/iter
        cfg.save(project_dir / 'config.json', cls=LumericalEncoder)


        # TODO Save histories and plots

    def _generate_config(self) -> Config:
        """Create a JSON config for this project's settings."""
        cfg = copy(self.config)

        # Miscellaneous Settings
        cfg['current_epoch'] = self.optimization.epoch
        cfg['current_iteration'] = self.optimization.iteration

        # Optimizer
        cfg['optimizer'] = type(self.optimizer).__name__
        cfg['optimizer_settings'] = vars(self.optimizer)

        # FoMs
        foms = []
        for i, fom in enumerate(self.foms):
            data = fom.as_dict()
            data['weight'] = self.weights[i]
            foms.append(data)
        cfg['figures_of_merit'] = {fom.name: foms[i] for i, fom in enumerate(self.foms)}

        # Device
        cfg['device'] = self.current_device_path()

        # Simulation
        cfg['base_simulation'] = self.base_sim.as_dict()

        return cfg
>>>>>>> a7be6c42


if __name__ == '__main__':
	project_dir = Path('./test_project/')
	output_dir = Path('./test_output_optimization/')

	opt = Project.from_dir(project_dir)
	opt.save_as(output_dir)

	# Test that the saved format is loadable

	# # Also this way<|MERGE_RESOLUTION|>--- conflicted
+++ resolved
@@ -94,7 +94,6 @@
 
 
 class Project:
-<<<<<<< HEAD
 	"""Class for managing the loading and saving of projects."""
 
 	def __init__(self, config_type: type[Config]=SonyBayerConfig) -> None:
@@ -167,6 +166,7 @@
 				mpi_exe=cfg['mpi_exe'],
 				nprocs=cfg['nprocs'],
 				solver_exe=cfg['solver_exe'],
+				nsims=len(base_sim.source_names())
 			)
 		except Exception as e:
 			pass
@@ -304,175 +304,6 @@
 		cfg['base_simulation'] = self.base_sim.as_dict()
 
 		return cfg
-=======
-    """Class for managing the loading and saving of projects."""
-
-    def __init__(self, config_type: type[Config]=SonyBayerConfig) -> None:
-        """Initialize a Project."""
-        self.dir = Path('.')  # Project directory; defaults to root
-        self.config = config_type()
-        self.config_type = config_type
-
-        self.optimization: Optimization = None
-        self.optimizer: GradientOptimizer = None
-        self.device: Device = None
-        self.base_sim: LumericalSimulation = None
-        self.src_to_sim_map = {}
-
-    @classmethod
-    def from_dir(
-        cls: type[Project],
-        project_dir: PathLike,
-        config_type: type[Config]=SonyBayerConfig,
-    ) -> Project:
-        """Create a new Project from an existing project directory."""
-        proj = Project(config_type=config_type)
-        proj.load_project(project_dir)
-        return proj
-
-    @ensure_path
-    def load_project(self, project_dir: Path):
-        """Load settings from a project directory."""
-        self.dir = project_dir
-        cfg = Config.from_file(project_dir / 'config.json')
-        self._load_config(cfg)
-
-    def _load_config(self, config: Config | dict):
-        """Load and setup optimization from an appropriate JSON config file."""
-        if isinstance(config, dict):
-            config = self.config_type(config)
-        cfg = copy(config)
-
-        # Setup optimizer
-        optimizer: str = cfg.pop('optimizer')
-        optimizer_settings: dict = cfg.pop('optimizer_settings')
-        try:
-            optimizer_type = getattr(sys.modules['vipdopt.optimization'], optimizer)
-        except AttributeError:
-            raise NotImplementedError(f'Optimizer {optimizer} not currently supported')\
-            from None
-        self.optimizer = optimizer_type(**optimizer_settings)
-
-        # Setup simulations
-        base_sim = LumericalSimulation(cfg.pop('base_simulation'))
-        base_sim.promise_env_setup(
-            mpi_exe=cfg['mpi_exe'],
-            nprocs=cfg['nprocs'],
-            solver_exe=cfg['solver_exe'],
-            nsims=len(base_sim.source_names()[:5])
-        )
-        self.base_sim = base_sim
-        self.src_to_sim_map = {
-            src: base_sim.with_enabled([src]) for src in base_sim.source_names()[:5]
-        }
-        sims = self.src_to_sim_map.values()
-
-        # General Settings
-        iteration = cfg.get('current_iteration', 0)
-        epoch = cfg.get('current_epoch', 0)
-
-        # Setup FoMs
-        foms: list[FoM] = []
-        weights = []
-        fom_dict: dict
-        for name, fom_dict in cfg.pop('figures_of_merit').items():
-            foms.append(FoM.from_dict(name, fom_dict, self.src_to_sim_map))
-            weights.append(fom_dict['weight'])
-        self.foms = foms
-        self.weights = weights
-        full_fom = sum(np.multiply(weights, foms), FoM.zero(foms[0]))
-
-        # Load device
-        device_source = cfg.pop('device')
-        self.device = Device.from_source(device_source)
-
-        # Setup Optimization
-        work_dir = self.dir / '.tmp'
-        work_dir.mkdir(exist_ok=True, mode=0o777)
-        self.optimization = Optimization(
-            sims,
-            self.device,
-            self.optimizer,
-            full_fom,
-            start_epoch=epoch,
-            start_iter=iteration,
-            max_epochs=cfg.get('max_epochs', 1),
-            iter_per_epoch=cfg.get('iter_per_epoch', 100),
-            work_dir=work_dir,
-            env_vars=base_sim.get_env_vars(),
-        )
-
-        # TODO Register any callbacks for Optimization here
-
-        self.config = cfg
-
-    def get(self, prop: str, default: Any=None) -> Any | None:
-        """Get parameter and return None if it doesn't exist."""
-        return self.config.get(prop, default)
-
-    def pop(self, name: str) -> Any:
-        """Pop a parameter."""
-        return self.config.pop(name)
-
-    def __getitem__(self, name: str) -> Any:
-        """Get value of a parameter."""
-        return self.config[name]
-
-    def __setitem__(self, name: str, value: Any) -> None:
-        """Set the value of an attribute, creating it if it doesn't already exist."""
-        self.config[name] = value
-
-    def current_device_path(self) -> Path:
-        """Save the current device."""
-        epoch = self.optimization.epoch
-        iteration = self.optimization.iteration
-        return self.dir / 'device' / f'e_{epoch}_i_{iteration}.npy'
-
-    def save(self):
-        """Save this project to it's pre-assigned directory."""
-        self.save_as(self.dir)
-
-    @ensure_path
-    def save_as(self, project_dir: Path):
-        """Save this project to a specified directory, creating it if necessary."""
-        (project_dir / 'device').mkdir(parents=True, exist_ok=True)
-        self.dir = project_dir
-        cfg = self._generate_config()
-
-        self.device.save(cfg['device'])  # Save device to file for current epoch/iter
-        cfg.save(project_dir / 'config.json', cls=LumericalEncoder)
-
-
-        # TODO Save histories and plots
-
-    def _generate_config(self) -> Config:
-        """Create a JSON config for this project's settings."""
-        cfg = copy(self.config)
-
-        # Miscellaneous Settings
-        cfg['current_epoch'] = self.optimization.epoch
-        cfg['current_iteration'] = self.optimization.iteration
-
-        # Optimizer
-        cfg['optimizer'] = type(self.optimizer).__name__
-        cfg['optimizer_settings'] = vars(self.optimizer)
-
-        # FoMs
-        foms = []
-        for i, fom in enumerate(self.foms):
-            data = fom.as_dict()
-            data['weight'] = self.weights[i]
-            foms.append(data)
-        cfg['figures_of_merit'] = {fom.name: foms[i] for i, fom in enumerate(self.foms)}
-
-        # Device
-        cfg['device'] = self.current_device_path()
-
-        # Simulation
-        cfg['base_simulation'] = self.base_sim.as_dict()
-
-        return cfg
->>>>>>> a7be6c42
 
 
 if __name__ == '__main__':
