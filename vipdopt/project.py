"""Code for managing a project."""

from __future__ import annotations

import sys
import os
from copy import copy
import shutil
from pathlib import Path
from typing import Any

import numpy as np

sys.path.append(os.getcwd())
import vipdopt
from vipdopt.configuration import Config, SonyBayerConfig
from vipdopt.optimization import Device, FoM, GradientOptimizer, Optimization
from vipdopt.optimization.filter import Sigmoid, Scale
from vipdopt.simulation import LumericalEncoder, LumericalSimulation
<<<<<<< HEAD
from vipdopt.utils import PathLike, ensure_path


def create_internal_folder_structure(main_dir, work_dir, debug_mode=False):
    # global DATA_FOLDER, SAVED_SCRIPTS_FOLDER, OPTIMIZATION_INFO_FOLDER, OPTIMIZATION_PLOTS_FOLDER
    # global DEBUG_COMPLETED_JOBS_FOLDER, PULL_COMPLETED_JOBS_FOLDER, EVALUATION_FOLDER, EVALUATION_CONFIG_FOLDER, EVALUATION_UTILS_FOLDER
    
    directories = {'MAIN': main_dir}

    #* Output / Save Paths 
    DATA_FOLDER = work_dir
    SAVED_SCRIPTS_FOLDER = os.path.join(DATA_FOLDER, 'saved_scripts')
    OPTIMIZATION_INFO_FOLDER = os.path.join(DATA_FOLDER, 'opt_info')
    OPTIMIZATION_PLOTS_FOLDER = os.path.join(OPTIMIZATION_INFO_FOLDER, 'plots')
    DEBUG_COMPLETED_JOBS_FOLDER = 'ares_test_dev'
    PULL_COMPLETED_JOBS_FOLDER = DATA_FOLDER
    if debug_mode:
        PULL_COMPLETED_JOBS_FOLDER = DEBUG_COMPLETED_JOBS_FOLDER

    EVALUATION_FOLDER = os.path.join(main_dir, 'eval')
    EVALUATION_CONFIG_FOLDER = os.path.join(EVALUATION_FOLDER, 'configs')
    EVALUATION_UTILS_FOLDER = os.path.join(EVALUATION_FOLDER, 'utils')

    # parameters['MODEL_PATH'] = os.path.join(DATA_FOLDER, 'model.pth')
    # parameters['OPTIMIZER_PATH'] = os.path.join(DATA_FOLDER, 'optimizer.pth')
=======
from vipdopt.utils import PathLike, ensure_path, glob_first


def create_internal_folder_structure(root_dir: Path,debug_mode=False):
    # global DATA_FOLDER, SAVED_SCRIPTS_FOLDER, OPTIMIZATION_INFO_FOLDER, OPTIMIZATION_PLOTS_FOLDER
    # global DEBUG_COMPLETED_JOBS_FOLDER, PULL_COMPLETED_JOBS_FOLDER, EVALUATION_FOLDER, EVALUATION_CONFIG_FOLDER, EVALUATION_UTILS_FOLDER
    
    directories: dict[str, Path] = {'main': root_dir}

    #* Output / Save Paths 
    data_folder = root_dir / 'data'
    temp_foler = root_dir / '.tmp'
    checkpoint_folder = data_folder / 'checkpoints'
    saved_scripts_folder = data_folder / 'saved_scripts'
    optimization_info_folder = data_folder / 'opt_info'
    optimization_plots_folder = optimization_info_folder / 'plots'
    debug_completed_jobs_folder = temp_foler / 'ares_test_dev'
    pull_completed_jobs_folder = data_folder
    if debug_mode:
        pull_completed_jobs_folder = debug_completed_jobs_folder

    evaluation_folder = root_dir / 'eval'
    evaluation_config_folder = evaluation_folder / 'configs'
    evaluation_utils_folder = evaluation_folder / 'utils'

    # parameters['MODEL_PATH'] = DATA_FOLDER / 'model.pth'
    # parameters['OPTIMIZER_PATH'] = DATA_FOLDER / 'optimizer.pth'
>>>>>>> 175932a7


    # #* Save out the various files that exist right before the optimization runs for debugging purposes.
    # # If these files have changed significantly, the optimization should be re-run to compare to anything new.

<<<<<<< HEAD
    if not os.path.isdir( SAVED_SCRIPTS_FOLDER ):
        os.mkdir( SAVED_SCRIPTS_FOLDER )
    if not os.path.isdir( OPTIMIZATION_INFO_FOLDER ):
        os.mkdir( OPTIMIZATION_INFO_FOLDER )
    if not os.path.isdir( OPTIMIZATION_PLOTS_FOLDER ):
        os.mkdir( OPTIMIZATION_PLOTS_FOLDER )

    try:
        shutil.copy2( main_dir + "/slurm_vis10lyr.sh", SAVED_SCRIPTS_FOLDER + "/slurm_vis10lyr.sh" )
=======
    # if not os.path.isdir( saved_scripts_folder ):
    #     saved_scripts_folder.mkdir(exist_ok=True)
    # if not os.path.isdir( optimization_info_folder ):
    #     optimization_info_folder.mkdir(exist_ok=True)
    # if not os.path.isdir( optimization_plots_folder ):
    #     optimization_plots_folder.mkdir(exist_ok=True)

    try:
        shutil.copy2( root_dir + "/slurm_vis10lyr.sh", saved_scripts_folder + "/slurm_vis10lyr.sh" )
>>>>>>> 175932a7
    except Exception as ex:
        pass
    # shutil.copy2( cfg.python_src_directory + "/SonyBayerFilterOptimization.py", SAVED_SCRIPTS_FOLDER + "/SonyBayerFilterOptimization.py" )
    # shutil.copy2( os.path.join(python_src_directory, yaml_filename), 
<<<<<<< HEAD
    # 			 os.path.join(SAVED_SCRIPTS_FOLDER, os.path.basename(yaml_filename)) )
=======
    #              os.path.join(SAVED_SCRIPTS_FOLDER, os.path.basename(yaml_filename)) )
>>>>>>> 175932a7
    # shutil.copy2( python_src_directory + "/configs/SonyBayerFilterParameters.py", SAVED_SCRIPTS_FOLDER + "/SonyBayerFilterParameters.py" )
    # # TODO: et cetera... might have to save out various scripts from each folder

    #  Create convenient folder for evaluation code
<<<<<<< HEAD
    if not os.path.isdir( EVALUATION_FOLDER ):
        os.mkdir( EVALUATION_FOLDER )
=======
    # if not os.path.isdir( evaluation_folder ):
    #     evaluation_folder.mkdir(exist_ok=True)
>>>>>>> 175932a7
    
    
    # TODO: finalize this when the Project directory internal structure is finalized    
    # if os.path.exists(EVALUATION_CONFIG_FOLDER):
    #     shutil.rmtree(EVALUATION_CONFIG_FOLDER)
    # shutil.copytree(os.path.join(main_dir, "configs"), EVALUATION_CONFIG_FOLDER)
    # if os.path.exists(EVALUATION_UTILS_FOLDER):
    #     shutil.rmtree(EVALUATION_UTILS_FOLDER)
    # shutil.copytree(os.path.join(main_dir, "utils"), EVALUATION_UTILS_FOLDER)

    #shutil.copy2( os.path.abspath(python_src_directory + "/evaluation/plotter.py"), EVALUATION_UTILS_FOLDER + "/plotter.py" )
    
    
<<<<<<< HEAD
    directories.update( {'DATA': DATA_FOLDER,
                        'SAVED_SCRIPTS': SAVED_SCRIPTS_FOLDER,
                        'OPT_INFO': OPTIMIZATION_INFO_FOLDER,
                        'OPT_PLOTS': OPTIMIZATION_PLOTS_FOLDER,
                        'PULL_COMPLETED_JOBS': PULL_COMPLETED_JOBS_FOLDER,
                        'DEBUG_COMPLETED_JOBS': DEBUG_COMPLETED_JOBS_FOLDER,
                        'EVALUATION': EVALUATION_FOLDER,
                        'EVAL_CONFIG': EVALUATION_CONFIG_FOLDER,
                        'EVAL_UTILS': EVALUATION_UTILS_FOLDER
                    } )
=======
    directories = {
        'root': root_dir,
        'data': data_folder,
        'saved_scripts': saved_scripts_folder,
        'opt_info': optimization_info_folder,
        'opt_plots': optimization_plots_folder,
        'pull_completed_jobs': pull_completed_jobs_folder,
        'debug_completed_jobs': debug_completed_jobs_folder,
        'evaluation': evaluation_folder,
        'eval_config': evaluation_config_folder,
        'eval_utils': evaluation_utils_folder,
        'checkpoints': checkpoint_folder,
        'temp': temp_foler,
    }
    for d in directories.values():
        d.mkdir(exist_ok=True, mode=0o777, parents=True)  # Create missing directories with full perms
>>>>>>> 175932a7
    return directories


class Project:
    """Class for managing the loading and saving of projects."""

    def __init__(self, config_type: type[Config]=SonyBayerConfig) -> None:
        """Initialize a Project."""
        self.dir = Path('.')  # Project directory; defaults to root
        self.config = config_type()
        self.config_type = config_type

        self.optimization: Optimization = None
        self.optimizer: GradientOptimizer = None
        self.device: Device = None
        self.base_sim: LumericalSimulation = None
        self.src_to_sim_map = {}
<<<<<<< HEAD
=======
        self.foms = []
        self.weights = []
        self.subdirectories: dict[str, Path] = {}
>>>>>>> 175932a7

    @classmethod
    def from_dir(
        cls: type[Project],
        project_dir: PathLike,
        config_type: type[Config]=SonyBayerConfig,
    ) -> Project:
        """Create a new Project from an existing project directory."""
        proj = Project(config_type=config_type)
        proj.load_project(project_dir)
        return proj

    @ensure_path
<<<<<<< HEAD
    def load_project(self, project_dir: Path, file_name:str ='config.json'):
        """Load settings from a project directory - or creates them if initializing for the first time. 
        MUST have a config file in the project directory."""
        self.dir = project_dir
        cfg = Config.from_file(project_dir / file_name)
=======
    def load_project(self, project_dir: Path, file_name:str ='processed_config.yaml'):
        """Load settings from a project directory - or creates them if initializing for the first time. 
        MUST have a config file in the project directory."""
        self.dir = project_dir
        cfg_file = project_dir / file_name
        if not cfg_file.exists():
            # Search the directory for a configuration file
            cfg_file = glob_first(project_dir, '**/*config*.{json,yaml,yml}')
        cfg = Config.from_file(cfg_file)
>>>>>>> 175932a7
        cfg_sim = Config.from_file(project_dir / 'sim.json')
        cfg.data['base_simulation'] = cfg_sim.data              #! 20240221: Hacked together to combine the two outputs of template.py
        self._load_config(cfg)

    def _load_config(self, config: Config | dict):
        """Load and setup optimization from an appropriate JSON config file."""
        
        # Load config file
        if isinstance(config, dict):
            config = self.config_type(config)
        cfg = copy(config)

        try:
            # Setup optimizer
            optimizer: str = cfg.pop('optimizer')
            optimizer_settings: dict = cfg.pop('optimizer_settings')
            try:
                optimizer_type = getattr(sys.modules['vipdopt.optimization'], optimizer)
            except AttributeError:
                raise NotImplementedError(f'Optimizer {optimizer} not currently supported')\
                from None
            self.optimizer = optimizer_type(**optimizer_settings)
        except Exception as e:
            self.optimizer = None

        try:
            # Setup base simulation -
            # Are we running using Lumerical or ceviche or fdtd-z or SPINS or?
            vipdopt.logger.info(f'Loading base simulation from sim.json...')
            base_sim = LumericalSimulation(cfg.pop('base_simulation'))
            #! TODO: IT'S NOT LOADING cfg.data['base_simulation']['objects']['FDTD']['dimension'] properly!
            vipdopt.logger.info('...successfully loaded base simulation!')
        except Exception as e:
            base_sim = LumericalSimulation()
<<<<<<< HEAD
        
        # TODO: Are we running it locally or on SLURM or on AWS or?
        base_sim.promise_env_setup(
            mpi_exe=cfg['mpi_exe'],
            nprocs=cfg['nprocs'],
            solver_exe=cfg['solver_exe'],
            nsims=len(base_sim.source_names())
        )
=======
            vipdopt.logger.exception(e)
            
        try:
            # TODO: Are we running it locally or on SLURM or on AWS or?
            base_sim.promise_env_setup(
                mpi_exe=cfg['mpi_exe'],
                nprocs=cfg['nprocs'],
                solver_exe=cfg['solver_exe'],
                nsims=len(base_sim.source_names())
            )
        except Exception as e:
            pass
>>>>>>> 175932a7
            
        self.base_sim = base_sim
        self.src_to_sim_map = {
            src: base_sim.with_enabled([src], name=src) for src in base_sim.source_names()
        }
        sims = self.src_to_sim_map.values()

        # General Settings
        iteration = cfg.get('current_iteration', 0)
        epoch = cfg.get('current_epoch', 0)

        # Setup FoMs
        self.foms = []
<<<<<<< HEAD
=======
        for name, fom_dict in cfg.pop('figures_of_merit').items():
            self.weights.append(fom_dict['weight'])
            self.foms.append(FoM.from_dict(name, fom_dict, self.src_to_sim_map))
        full_fom = sum(np.multiply(self.weights, self.foms))
>>>>>>> 175932a7
        #! 20240224 Ian - Took this part out to handle it in main.py. Could move it back later
        #! But some restructuring should be discussed

        # Load device
        try:
            device_source = cfg.pop('device')
            self.device = Device.from_source(device_source)
        except Exception as e:
      
            #* Design Region(s) + Constraints
            # e.g. feature sizes, bridging/voids, permittivity constraints, corresponding E-field monitor regions
<<<<<<< HEAD
            region_coordinates = {'x': np.linspace(-0.5 * cfg['device_size_lateral_bordered_um'], 0.5 * cfg['device_size_lateral_bordered_um'], cfg['device_voxels_lateral_bordered'])}
            if cfg['simulator_dimension'] == '2D':
                voxel_array_size = ( cfg['device_voxels_lateral_bordered'], cfg['device_voxels_vertical'], 3 )
                region_coordinates.update({
                    'y': np.linspace(cfg['device_vertical_minimum_um'], cfg['device_vertical_maximum_um'], cfg['device_voxels_vertical']),
                    'z': np.linspace(-0.5 * cfg['mesh_spacing_um'] * 1e-6, 0.5 * cfg['mesh_spacing_um'] * 1e-6, 3)
                })
            elif cfg['simulator_dimension'] == '3D':
                voxel_array_size = ( cfg['device_voxels_lateral_bordered'], cfg['device_voxels_lateral_bordered'], cfg['device_voxels_vertical'] )
                region_coordinates.update({
                    'y': np.linspace(-0.5 * cfg['device_size_lateral_bordered_um'], 0.5 * cfg['device_size_lateral_bordered_um'], cfg['device_voxels_lateral_bordered']),
                    'z': np.linspace(cfg['device_vertical_minimum_um'], cfg['device_vertical_maximum_um'], cfg['device_voxels_vertical'])
                })
                
            self.device = Device(
                voxel_array_size,       # (cfg['device_voxels_simulation_mesh_vertical'], cfg['device_voxels_simulation_mesh_lateral']),
                (cfg['min_device_permittivity'], cfg['max_device_permittivity']),
                region_coordinates,
                randomize=False,            #! 20240228 Ian - Changed this
                init_seed=0,
                filters=[Sigmoid(0.5, 1.0), Scale((cfg['min_device_permittivity'], cfg['max_device_permittivity']))],
            )

        # Setup Folder Structure
        work_dir = self.dir / '.tmp'
        work_dir.mkdir(exist_ok=True, mode=0o777)
=======
            self.device = Device(
                (cfg['device_voxels_simulation_mesh_vertical'], cfg['device_voxels_simulation_mesh_lateral']),
                (cfg['min_device_permittivity'], cfg['max_device_permittivity']),
                (0, 0, 0),
                randomize=True,
                init_seed=0,
                filters=[Sigmoid(0.5, 1.0), Sigmoid(0.5, 1.0)],
            )

        # Setup Folder Structure
>>>>>>> 175932a7
        vipdopt_dir = os.path.dirname(__file__)         # Go up one folder
        
        running_on_local_machine = False
        slurm_job_env_variable = os.getenv('SLURM_JOB_NODELIST')
        if slurm_job_env_variable is None:
            running_on_local_machine = True
        
<<<<<<< HEAD
        self.folders = create_internal_folder_structure(self.dir, work_dir, running_on_local_machine)
=======
        self.subdirectories = create_internal_folder_structure(self.dir, running_on_local_machine)
>>>>>>> 175932a7

        # Setup Optimization
        self.optimization = Optimization(
            sims,
            self.device,
            self.optimizer,
<<<<<<< HEAD
            None,				# full_fom
=======
            full_fom,                # full_fom
>>>>>>> 175932a7
            #will be filled in once full_fom is calculated
            # might need to load the array of foms[] as well...
            # and the weights AS WELL AS the full_fom()
            # and the gradient function
<<<<<<< HEAD
            cfg,
=======
>>>>>>> 175932a7
            start_epoch=epoch,
            start_iter=iteration,
            max_epochs=cfg.get('max_epochs', 1),
            iter_per_epoch=cfg.get('iter_per_epoch', 100),
<<<<<<< HEAD
            work_dir=work_dir,
            folders=self.folders,
            env_vars=self.base_sim._env_vars.copy()
=======
            dirs=self.subdirectories,
>>>>>>> 175932a7
        )

        # TODO Register any callbacks for Optimization here
        #! TODO: Is the optimization accessing plots and histories when being called?
<<<<<<< HEAD
        self.optimization.create_history(cfg['fom_types'], cfg['max_epochs']*cfg['iter_per_epoch'], cfg['num_design_frequency_points'])
=======
>>>>>>> 175932a7

        self.config = cfg

    def get(self, prop: str, default: Any=None) -> Any | None:
        """Get parameter and return None if it doesn't exist."""
        return self.config.get(prop, default)

    def pop(self, name: str) -> Any:
        """Pop a parameter."""
        return self.config.pop(name)

    def __getitem__(self, name: str) -> Any:
        """Get value of a parameter."""
        return self.config[name]

    def __setitem__(self, name: str, value: Any) -> None:
        """Set the value of an attribute, creating it if it doesn't already exist."""
        self.config[name] = value

    def current_device_path(self) -> Path:
        """Get the current device path for saving."""
        epoch = self.optimization.epoch
        iteration = self.optimization.iteration
        return self.dir / 'device' / f'e_{epoch}_i_{iteration}.npy'

    def save(self):
        """Save this project to it's pre-assigned directory."""
        self.save_as(self.dir)

    @ensure_path
    def save_as(self, project_dir: Path):
        """Save this project to a specified directory, creating it if necessary."""
        (project_dir / 'device').mkdir(parents=True, exist_ok=True)
        self.dir = project_dir
        cfg = self._generate_config()

        self.device.save(self.current_device_path())  # Save device to file for current epoch/iter
        cfg.save(project_dir / 'config.json', cls=LumericalEncoder)


        #! TODO: Save histories and plots

    def _generate_config(self) -> Config:
        """Create a JSON config for this project's settings."""
        cfg = copy(self.config)

        # Miscellaneous Settings
        cfg['current_epoch'] = self.optimization.epoch
        cfg['current_iteration'] = self.optimization.iteration

        # Optimizer
        cfg['optimizer'] = type(self.optimizer).__name__
        cfg['optimizer_settings'] = vars(self.optimizer)

        # FoMs
        foms = []
        for i, fom in enumerate(self.foms):
            data = fom.as_dict()
            data['weight'] = self.weights[i]
            foms.append(data)
        cfg['figures_of_merit'] = {fom.name: foms[i] for i, fom in enumerate(self.foms)}

        # Device
        cfg['device'] = self.current_device_path()    #! 20240221 Ian: Edited this to match config.json in test_project
        # cfg['device'] = vars(self.device)

        # Simulation
        cfg['base_simulation'] = self.base_sim.as_dict()

        return cfg


if __name__ == '__main__':
    project_dir = Path('./test_project/')
    output_dir = Path('./test_output_optimization/')

    opt = Project.from_dir(project_dir)
    opt.save_as(output_dir)

    # Test that the saved format is loadable

    # # Also this way<|MERGE_RESOLUTION|>--- conflicted
+++ resolved
@@ -17,33 +17,6 @@
 from vipdopt.optimization import Device, FoM, GradientOptimizer, Optimization
 from vipdopt.optimization.filter import Sigmoid, Scale
 from vipdopt.simulation import LumericalEncoder, LumericalSimulation
-<<<<<<< HEAD
-from vipdopt.utils import PathLike, ensure_path
-
-
-def create_internal_folder_structure(main_dir, work_dir, debug_mode=False):
-    # global DATA_FOLDER, SAVED_SCRIPTS_FOLDER, OPTIMIZATION_INFO_FOLDER, OPTIMIZATION_PLOTS_FOLDER
-    # global DEBUG_COMPLETED_JOBS_FOLDER, PULL_COMPLETED_JOBS_FOLDER, EVALUATION_FOLDER, EVALUATION_CONFIG_FOLDER, EVALUATION_UTILS_FOLDER
-    
-    directories = {'MAIN': main_dir}
-
-    #* Output / Save Paths 
-    DATA_FOLDER = work_dir
-    SAVED_SCRIPTS_FOLDER = os.path.join(DATA_FOLDER, 'saved_scripts')
-    OPTIMIZATION_INFO_FOLDER = os.path.join(DATA_FOLDER, 'opt_info')
-    OPTIMIZATION_PLOTS_FOLDER = os.path.join(OPTIMIZATION_INFO_FOLDER, 'plots')
-    DEBUG_COMPLETED_JOBS_FOLDER = 'ares_test_dev'
-    PULL_COMPLETED_JOBS_FOLDER = DATA_FOLDER
-    if debug_mode:
-        PULL_COMPLETED_JOBS_FOLDER = DEBUG_COMPLETED_JOBS_FOLDER
-
-    EVALUATION_FOLDER = os.path.join(main_dir, 'eval')
-    EVALUATION_CONFIG_FOLDER = os.path.join(EVALUATION_FOLDER, 'configs')
-    EVALUATION_UTILS_FOLDER = os.path.join(EVALUATION_FOLDER, 'utils')
-
-    # parameters['MODEL_PATH'] = os.path.join(DATA_FOLDER, 'model.pth')
-    # parameters['OPTIMIZER_PATH'] = os.path.join(DATA_FOLDER, 'optimizer.pth')
-=======
 from vipdopt.utils import PathLike, ensure_path, glob_first
 
 
@@ -71,53 +44,23 @@
 
     # parameters['MODEL_PATH'] = DATA_FOLDER / 'model.pth'
     # parameters['OPTIMIZER_PATH'] = DATA_FOLDER / 'optimizer.pth'
->>>>>>> 175932a7
 
 
     # #* Save out the various files that exist right before the optimization runs for debugging purposes.
     # # If these files have changed significantly, the optimization should be re-run to compare to anything new.
 
-<<<<<<< HEAD
-    if not os.path.isdir( SAVED_SCRIPTS_FOLDER ):
-        os.mkdir( SAVED_SCRIPTS_FOLDER )
-    if not os.path.isdir( OPTIMIZATION_INFO_FOLDER ):
-        os.mkdir( OPTIMIZATION_INFO_FOLDER )
-    if not os.path.isdir( OPTIMIZATION_PLOTS_FOLDER ):
-        os.mkdir( OPTIMIZATION_PLOTS_FOLDER )
-
-    try:
-        shutil.copy2( main_dir + "/slurm_vis10lyr.sh", SAVED_SCRIPTS_FOLDER + "/slurm_vis10lyr.sh" )
-=======
-    # if not os.path.isdir( saved_scripts_folder ):
-    #     saved_scripts_folder.mkdir(exist_ok=True)
-    # if not os.path.isdir( optimization_info_folder ):
-    #     optimization_info_folder.mkdir(exist_ok=True)
-    # if not os.path.isdir( optimization_plots_folder ):
-    #     optimization_plots_folder.mkdir(exist_ok=True)
-
     try:
         shutil.copy2( root_dir + "/slurm_vis10lyr.sh", saved_scripts_folder + "/slurm_vis10lyr.sh" )
->>>>>>> 175932a7
     except Exception as ex:
         pass
     # shutil.copy2( cfg.python_src_directory + "/SonyBayerFilterOptimization.py", SAVED_SCRIPTS_FOLDER + "/SonyBayerFilterOptimization.py" )
     # shutil.copy2( os.path.join(python_src_directory, yaml_filename), 
-<<<<<<< HEAD
-    # 			 os.path.join(SAVED_SCRIPTS_FOLDER, os.path.basename(yaml_filename)) )
-=======
-    #              os.path.join(SAVED_SCRIPTS_FOLDER, os.path.basename(yaml_filename)) )
->>>>>>> 175932a7
     # shutil.copy2( python_src_directory + "/configs/SonyBayerFilterParameters.py", SAVED_SCRIPTS_FOLDER + "/SonyBayerFilterParameters.py" )
     # # TODO: et cetera... might have to save out various scripts from each folder
 
     #  Create convenient folder for evaluation code
-<<<<<<< HEAD
-    if not os.path.isdir( EVALUATION_FOLDER ):
-        os.mkdir( EVALUATION_FOLDER )
-=======
     # if not os.path.isdir( evaluation_folder ):
     #     evaluation_folder.mkdir(exist_ok=True)
->>>>>>> 175932a7
     
     
     # TODO: finalize this when the Project directory internal structure is finalized    
@@ -131,18 +74,7 @@
     #shutil.copy2( os.path.abspath(python_src_directory + "/evaluation/plotter.py"), EVALUATION_UTILS_FOLDER + "/plotter.py" )
     
     
-<<<<<<< HEAD
-    directories.update( {'DATA': DATA_FOLDER,
-                        'SAVED_SCRIPTS': SAVED_SCRIPTS_FOLDER,
-                        'OPT_INFO': OPTIMIZATION_INFO_FOLDER,
-                        'OPT_PLOTS': OPTIMIZATION_PLOTS_FOLDER,
-                        'PULL_COMPLETED_JOBS': PULL_COMPLETED_JOBS_FOLDER,
-                        'DEBUG_COMPLETED_JOBS': DEBUG_COMPLETED_JOBS_FOLDER,
-                        'EVALUATION': EVALUATION_FOLDER,
-                        'EVAL_CONFIG': EVALUATION_CONFIG_FOLDER,
-                        'EVAL_UTILS': EVALUATION_UTILS_FOLDER
-                    } )
-=======
+
     directories = {
         'root': root_dir,
         'data': data_folder,
@@ -159,7 +91,6 @@
     }
     for d in directories.values():
         d.mkdir(exist_ok=True, mode=0o777, parents=True)  # Create missing directories with full perms
->>>>>>> 175932a7
     return directories
 
 
@@ -177,12 +108,9 @@
         self.device: Device = None
         self.base_sim: LumericalSimulation = None
         self.src_to_sim_map = {}
-<<<<<<< HEAD
-=======
         self.foms = []
         self.weights = []
         self.subdirectories: dict[str, Path] = {}
->>>>>>> 175932a7
 
     @classmethod
     def from_dir(
@@ -196,13 +124,6 @@
         return proj
 
     @ensure_path
-<<<<<<< HEAD
-    def load_project(self, project_dir: Path, file_name:str ='config.json'):
-        """Load settings from a project directory - or creates them if initializing for the first time. 
-        MUST have a config file in the project directory."""
-        self.dir = project_dir
-        cfg = Config.from_file(project_dir / file_name)
-=======
     def load_project(self, project_dir: Path, file_name:str ='processed_config.yaml'):
         """Load settings from a project directory - or creates them if initializing for the first time. 
         MUST have a config file in the project directory."""
@@ -212,7 +133,6 @@
             # Search the directory for a configuration file
             cfg_file = glob_first(project_dir, '**/*config*.{json,yaml,yml}')
         cfg = Config.from_file(cfg_file)
->>>>>>> 175932a7
         cfg_sim = Config.from_file(project_dir / 'sim.json')
         cfg.data['base_simulation'] = cfg_sim.data              #! 20240221: Hacked together to combine the two outputs of template.py
         self._load_config(cfg)
@@ -247,7 +167,6 @@
             vipdopt.logger.info('...successfully loaded base simulation!')
         except Exception as e:
             base_sim = LumericalSimulation()
-<<<<<<< HEAD
         
         # TODO: Are we running it locally or on SLURM or on AWS or?
         base_sim.promise_env_setup(
@@ -256,20 +175,6 @@
             solver_exe=cfg['solver_exe'],
             nsims=len(base_sim.source_names())
         )
-=======
-            vipdopt.logger.exception(e)
-            
-        try:
-            # TODO: Are we running it locally or on SLURM or on AWS or?
-            base_sim.promise_env_setup(
-                mpi_exe=cfg['mpi_exe'],
-                nprocs=cfg['nprocs'],
-                solver_exe=cfg['solver_exe'],
-                nsims=len(base_sim.source_names())
-            )
-        except Exception as e:
-            pass
->>>>>>> 175932a7
             
         self.base_sim = base_sim
         self.src_to_sim_map = {
@@ -283,13 +188,10 @@
 
         # Setup FoMs
         self.foms = []
-<<<<<<< HEAD
-=======
         for name, fom_dict in cfg.pop('figures_of_merit').items():
             self.weights.append(fom_dict['weight'])
             self.foms.append(FoM.from_dict(name, fom_dict, self.src_to_sim_map))
         full_fom = sum(np.multiply(self.weights, self.foms))
->>>>>>> 175932a7
         #! 20240224 Ian - Took this part out to handle it in main.py. Could move it back later
         #! But some restructuring should be discussed
 
@@ -301,7 +203,6 @@
       
             #* Design Region(s) + Constraints
             # e.g. feature sizes, bridging/voids, permittivity constraints, corresponding E-field monitor regions
-<<<<<<< HEAD
             region_coordinates = {'x': np.linspace(-0.5 * cfg['device_size_lateral_bordered_um'], 0.5 * cfg['device_size_lateral_bordered_um'], cfg['device_voxels_lateral_bordered'])}
             if cfg['simulator_dimension'] == '2D':
                 voxel_array_size = ( cfg['device_voxels_lateral_bordered'], cfg['device_voxels_vertical'], 3 )
@@ -328,18 +229,6 @@
         # Setup Folder Structure
         work_dir = self.dir / '.tmp'
         work_dir.mkdir(exist_ok=True, mode=0o777)
-=======
-            self.device = Device(
-                (cfg['device_voxels_simulation_mesh_vertical'], cfg['device_voxels_simulation_mesh_lateral']),
-                (cfg['min_device_permittivity'], cfg['max_device_permittivity']),
-                (0, 0, 0),
-                randomize=True,
-                init_seed=0,
-                filters=[Sigmoid(0.5, 1.0), Sigmoid(0.5, 1.0)],
-            )
-
-        # Setup Folder Structure
->>>>>>> 175932a7
         vipdopt_dir = os.path.dirname(__file__)         # Go up one folder
         
         running_on_local_machine = False
@@ -347,49 +236,30 @@
         if slurm_job_env_variable is None:
             running_on_local_machine = True
         
-<<<<<<< HEAD
-        self.folders = create_internal_folder_structure(self.dir, work_dir, running_on_local_machine)
-=======
         self.subdirectories = create_internal_folder_structure(self.dir, running_on_local_machine)
->>>>>>> 175932a7
 
         # Setup Optimization
         self.optimization = Optimization(
             sims,
             self.device,
             self.optimizer,
-<<<<<<< HEAD
-            None,				# full_fom
-=======
             full_fom,                # full_fom
->>>>>>> 175932a7
             #will be filled in once full_fom is calculated
             # might need to load the array of foms[] as well...
             # and the weights AS WELL AS the full_fom()
             # and the gradient function
-<<<<<<< HEAD
             cfg,
-=======
->>>>>>> 175932a7
             start_epoch=epoch,
             start_iter=iteration,
             max_epochs=cfg.get('max_epochs', 1),
             iter_per_epoch=cfg.get('iter_per_epoch', 100),
-<<<<<<< HEAD
-            work_dir=work_dir,
-            folders=self.folders,
             env_vars=self.base_sim._env_vars.copy()
-=======
-            dirs=self.subdirectories,
->>>>>>> 175932a7
+            dirs=self.subdirectories
         )
 
         # TODO Register any callbacks for Optimization here
         #! TODO: Is the optimization accessing plots and histories when being called?
-<<<<<<< HEAD
         self.optimization.create_history(cfg['fom_types'], cfg['max_epochs']*cfg['iter_per_epoch'], cfg['num_design_frequency_points'])
-=======
->>>>>>> 175932a7
 
         self.config = cfg
 
