--- conflicted
+++ resolved
@@ -24,85 +24,6 @@
 from vipdopt.project import Project
 
 if __name__ == '__main__':
-<<<<<<< HEAD
-    parser = ArgumentParser(
-        prog='vipdopt',
-        description='Volumetric Inverse Photonic Design Optimizer',
-    )
-    parser.add_argument('-v', '--verbose', action='store_const', const=True,
-                            default=False, help='Enable verbose output.')
-    parser.add_argument(
-         '--log',
-        type=Path,
-        default=None,
-        help='Path to the log file.'
-    )
-
-    subparsers = parser.add_subparsers()
-    opt_parser = subparsers.add_parser('optimize')
-
-    opt_parser.add_argument('-v', '--verbose', action='store_const', const=True,
-                            default=SUPPRESS, help='Enable verbose output.')
-    opt_parser.add_argument(
-        'directory',
-        type=Path,
-        help='Project directory to use',
-    )
-    opt_parser.add_argument(
-         '--log',
-        type=Path,
-        default=SUPPRESS,
-        help='Path to the log file.'
-    )
-    
-    opt_parser.add_argument(
-        'config',
-        type=str,
-        help='Configuration file to use in the optimization',
-    )
-
-    args = parser.parse_args()
-    if args.log is None:
-        args.log = args.directory / 'dev.log'
-
-    # Set verbosity
-    level = logging.DEBUG if args.verbose else logging.INFO
-    vipdopt.logger = setup_logger('global_logger', level, log_file=args.log)
-    vipdopt.logger.info(f'Starting up optimization file: {os.path.basename(__file__)}')
-    vipdopt.logger.info("All modules loaded.")
-    vipdopt.logger.debug(f'Current working directory: {os.getcwd()}')
-
-    #
-    #* Step 0: Set up simulation conditions and environment.
-    # i.e. current sources, boundary conditions, supporting structures, surrounding regions.
-    # Also any other necessary editing of the Lumerical environment and objects.
-    vipdopt.logger.info('Beginning Step 0: Project Setup...')
-    
-    project = Project()
-    # What does the Project class contain?
-    # 'dir': directory where it's stored; 'config': SonyBayerConfig object; 'optimization': Optimization object;
-    # 'optimizer': Adam/GDOptimizer object; 'device': Device object;
-    # 'base_sim': Simulation object; 'src_to_sim_map': dict with source names as keys, Simulation objects as values
-    # 'foms': list of FoM objects, 'weights': array of shape (#FoMs, nλ)
-
-    # TODO: Partitioning the base_sim into simulations: i.e. a list of Simulation objects
-    # TODO: And the same with devices
-    # Multiple simulations may be created here due to the need for large-area simulation segmentation, or genetic optimizations
-
-    # project.base_sim = LumericalSimulation(sim.json)
-    # project.optimizer = AdamOptimizer()
-    # project.foms = some list of FoMs
-    # project.save_as('test_project')
-    project.load_project(args.directory, file_name='processed_config.yml')
-    project.save()
-
-    # Now that config is loaded, set up lumapi
-    vipdopt.lumapi = import_lumapi(project.config.data['lumapi_filepath_local'])   #todo: If Windows
-
-    # Debug that base_sim is correctly created...
-    project.base_sim.connect(license_checked=False)
-    project.base_sim.save( project.folders['DATA'] / project.base_sim.info['name'] )
-=======
 	parser = ArgumentParser(
 		prog='vipdopt',
 		description='Volumetric Inverse Photonic Design Optimizer',
@@ -180,7 +101,6 @@
 	# # Debug that base_sim is correctly created...
 	# project.base_sim.connect()		
 	# project.base_sim.save( project.folders['DATA'] / project.base_sim.info['name'] )
->>>>>>> 175932a7
  
     # For each subdevice (design) region, create a field_shape variable to store the E- and H-fields for adjoint calculation.
     field_shapes = []
@@ -204,7 +124,7 @@
     forward_sources = []	# Meant to store Source objects
     adjoint_sources = []	# Meant to store Source objects
  
-<<<<<<< HEAD
+
     # for simulation in simulations:
     # 	# We create fwd_src, adj_src as Source objects, then link them together using an "FoM" class, 
     # 	# which can then store E_fwd and E_adj gradients. We can also then just return a gradient by doing FoM.E_fwd * FoM.E_adj
@@ -385,104 +305,4 @@
     #
     # Cleanup
     #
-    # for i in range(len(all_sims)):
-=======
-	# for simulation in simulations:
-	# 	# We create fwd_src, adj_src as Source objects, then link them together using an "FoM" class, 
-	# 	# which can then store E_fwd and E_adj gradients. We can also then just return a gradient by doing FoM.E_fwd * FoM.E_adj
-	# 	# todo: monitor might also need to be their own class.
-
-	# 	# Add the forward sources
-	# 	fwd_srcs, fwd_mons = env_constr.construct_fwd_srcs_and_monitors(simulation)
-	# 	for idx, fwd_src in enumerate(fwd_srcs):
-	# 		forward_sources.append(Source.Fwd_Src(fwd_src, monitor_object=fwd_mons[fwd_src['attached_monitor']], sim_id=simulation['SIM_INFO']['sim_id']))
-
-	# 	# Add dipole or adjoint sources, and their monitors.
-	# 	# Adjoint monitors and what data to obtain should be included in the FoM class / indiv_fom.
-	# 	adj_srcs, adj_mons = env_constr.construct_adj_srcs_and_monitors(simulation)
-	# 	for idx, adj_src in enumerate(adj_srcs):
-	# 		adjoint_sources.append(Source.Adj_Src(adj_src, monitor_object=adj_mons[adj_src['attached_monitor']], sim_id=simulation['SIM_INFO']['sim_id']))
-
-
-	# fwd_srcs = [f'forward_src_{d}' for d in 'xy']
-	# adj_srcs = [f'adj_src_{n}{d}' for n in range(project.config['num_adjoint_sources']) for d in 'xy']
-	#! TODO: Change the filenames to temp_fwd_i.fsp, temp_adj_i.fsp with the appropriate maps
-	fwd_srcs = [src.name for src in project.base_sim.sources() if any(x in src.name for x in ['forward','fwd'])]
-	adj_srcs = [src.name for src in project.base_sim.sources() if any(x in src.name for x in ['adjoint','adj'])]
-	# We can also obtain these lists in a similar way from project.src_to_sim_map.keys()
-
-	# vipdopt.logger.info('Creating forward simulations...')
-	# fwd_sims = [project.base_sim.with_enabled([src], src) for src in fwd_srcs]
-	# vipdopt.logger.info('Creating adjoint simulations...')
-	# adj_sims = [project.base_sim.with_enabled([src], src) for src in adj_srcs]
-	# all_sims = fwd_sims + adj_sims
-	
-	# license_checked = False
-	# for sim_name, sim in project.src_to_sim_map.items():
-	# 	vipdopt.logger.info(f'Creating sim with enabled: {sim_name}')
-	# 	sim.connect(license_checked=license_checked)
-	# 	if not license_checked:
-	# 		license_checked = True
-	# 	sim.setup_env_resources()
-	# 	sim.save( os.path.abspath( project.folders['DATA'] / sim.info['name'] ) )
-	# 	# # sim.close()
-
-	vipdopt.logger.info('Completed Step 1: All Simulations Setup')
-
-
-	#
-	#* Step 2: Set up figure of merit. Determine monitors from which E-fields, Poynting fields, and transmission data will be drawn.
-	# Create sources and figures of merit (FoMs)
-	# Handle all processing of weighting and functions that go into the figure of merit
-	#
-
-	vipdopt.logger.info("Beginning Step 2: Figure of Merit setup.")
-
-	# Setup FoMs
-	f_bin_all = np.array(range(len(project.config['lambda_values_um'])))
-	f_bin_1 = np.array_split(f_bin_all, 2)[0]
-	f_bin_2 = np.array_split(f_bin_all, 2)[1]
-	# fom_dict_old = [{'fwd': [0], 'adj': [0], 'freq_idx_opt': f_bin_all, 'freq_idx_restricted_opt': []},
-	# 			{'fwd': [0], 'adj': [2], 'freq_idx_opt': f_bin_all, 'freq_idx_restricted_opt': []}
-	# 			]
-
-	# foms: list[FoM] = []
-	# weights = []
-	# fom_dict: dict
-	# for name, fom_dict in project.config.pop('figures_of_merit').items():
-	# 	foms.append(FoM.from_dict(name, fom_dict, project.src_to_sim_map))
-	# 	weights.append(fom_dict['weight'])
-	# project.foms = foms
-	# project.weights = weights
-	# # todo: do we need to reassign this to a FUNCTION?
-	# #! also sum isn't working
-	# full_fom = sum(np.multiply(weights, foms), FoM.zero(foms[0]))
-	# This is another FoM object
-	# that basically calls all of the weights and FoMs that are assigned to it
-	# so you can just call full_fom._bayer_fom()
-	# Call it after all the data has been stored!
-
-	vipdopt.logger.info("Completed Step 2: Figure of Merit setup complete.")
-	# utility.backup_all_vars(globals(), cfg.cv.shelf_fn)
-
-	#
-	# Step 3
-	#
-	vipdopt.logger.info('Beginning Step 3: Run Optimization')
-	
-	# Update optimization with fom_function
-	# project.optimization.fom = full_fom
-
-	# Create histories and plots
-	# todo: SAVE TO OPTIMIZATION OR TO PROJECT?
-	# opt.create_history(cfg.cv.fom_types, cfg.cv.total_num_iterations, cfg.pv.num_design_frequency_points)
- 
-	project.optimization.run()
-
-	vipdopt.logger.info('Completed Step 3: Run Optimization')
-
-	#
-	# Cleanup
-	#
-	# for i in range(len(all_sims)):
->>>>>>> 175932a7
+    # for i in range(len(all_sims)):