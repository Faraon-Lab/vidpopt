--- conflicted
+++ resolved
@@ -354,206 +354,6 @@
         obj = self.objects[name]
         obj.update(**properties)
 
-<<<<<<< HEAD
-=======
-    def import_nk_material(
-        #! TODO: 20240702 - MOVE TO FDTD. Add the input argument of the device name as string.
-        self,
-        cur_index,
-        device_region_import_x,
-        device_region_import_y,
-        device_region_import_z,
-    ):
-        """Import the nk2 material."""
-        device_name = list(self.import_names())[0]
-
-        #! TODO: eRASE THIS
-        self.fdtd = vipdopt.fdtd.fdtd
-
-        self.fdtd.select(device_name)
-        self.fdtd.importnk2(
-            cur_index,
-            device_region_import_x,
-            device_region_import_y,
-            device_region_import_z,
-        )
-
-    def import_cur_index(
-        self,
-        design: Any,
-        reinterpolate_permittivity_factor=1,
-        reinterpolate_permittivity=False,
-        binary_design=False,
-    ):
-        """Reinterpolate and import cur_index into design regions."""
-        if reinterpolate_permittivity_factor != 1:
-            reinterpolate_permittivity = True
-
-        # Get current density after being passed through current extant filters.
-        # TODO: Might have to rewrite this to be performed on the entire device and NOT
-        # the subdesign / device. In which case.
-        # TODO: partitioning must happen after reinterpolating and converting to index.
-
-        # Here cur_density will have values between 0 and 1
-        cur_density = design.get_density()
-
-        # Reinterpolate
-        if reinterpolate_permittivity:
-            cur_density_import = np.repeat(
-                np.repeat(
-                    np.repeat(
-                        cur_density,
-                        int(np.ceil(reinterpolate_permittivity_factor)),
-                        axis=0,
-                    ),
-                    int(np.ceil(reinterpolate_permittivity_factor)),
-                    axis=1,
-                ),
-                int(np.ceil(reinterpolate_permittivity_factor)),
-                axis=2,
-            )
-
-            # Create the axis vectors for the reinterpolated 3D density region
-            design_region_reinterpolate_x = 1e-6 * np.linspace(
-                design.coords['x'][0],
-                design.coords['x'][-1],
-                len(design.coords['x']) * reinterpolate_permittivity_factor,
-            )
-            design_region_reinterpolate_y = 1e-6 * np.linspace(
-                design.coords['y'][0],
-                design.coords['y'][-1],
-                len(design.coords['y']) * reinterpolate_permittivity_factor,
-            )
-            design_region_reinterpolate_z = 1e-6 * np.linspace(
-                design.coords['z'][0],
-                design.coords['z'][-1],
-                len(design.coords['z']) * reinterpolate_permittivity_factor,
-            )
-            # Create the 3D array for the 3D density region for final import
-            design_region_import_x = 1e-6 * np.linspace(
-                design.coords['x'][0], design.coords['x'][-1], 300
-            )
-            design_region_import_y = 1e-6 * np.linspace(
-                design.coords['y'][0], design.coords['y'][-1], 300
-            )
-            design_region_import_z = 1e-6 * np.linspace(
-                design.coords['z'][0], design.coords['z'][-1], 306
-            )
-            design_region_import = np.array(
-                np.meshgrid(
-                    design_region_import_x,
-                    design_region_import_y,
-                    design_region_import_z,
-                    indexing='ij',
-                )
-            ).transpose((1, 2, 3, 0))
-
-            # Perform reinterpolation so as to fit into Lumerical mesh.
-            # NOTE: The imported array does not need to have the same size as the
-            # Lumerical mesh. Lumerical will perform its own reinterpolation
-            # (params. of which are unclear).
-            cur_density_import_interp = interpolate.interpn(
-                (
-                    design_region_reinterpolate_x,
-                    design_region_reinterpolate_y,
-                    design_region_reinterpolate_z,
-                ),
-                cur_density_import,
-                design_region_import,
-                method='linear',
-            )
-
-        else:
-            cur_density_import_interp = cur_density.copy()
-
-            design_region_x = 1e-6 * np.linspace(
-                design.coords['x'][0],
-                design.coords['x'][-1],
-                cur_density_import_interp.shape[0],
-            )
-            design_region_y = 1e-6 * np.linspace(
-                design.coords['y'][0],
-                design.coords['y'][-1],
-                cur_density_import_interp.shape[1],
-            )
-            design_region_z = 1e-6 * np.linspace(
-                design.coords['z'][0],
-                design.coords['z'][-1],
-                cur_density_import_interp.shape[2],
-            )
-
-            design_region_import_x = 1e-6 * np.linspace(
-                design.coords['x'][0],
-                design.coords['x'][-1],
-                design.field_shape[0],
-            )
-            design_region_import_y = 1e-6 * np.linspace(
-                design.coords['y'][0],
-                design.coords['y'][-1],
-                design.field_shape[1],
-            )
-            try:
-                design_region_import_z = 1e-6 * np.linspace(
-                    design.coords['z'][0], design.coords['z'][-1], design.field_shape[2]
-                )
-            except IndexError:  # 2D case
-                design_region_import_z = 1e-6 * np.linspace(
-                    design.coords['z'][0], design.coords['z'][-1], 3
-                )
-            design_region_import = np.array(
-                np.meshgrid(
-                    design_region_import_x,
-                    design_region_import_y,
-                    design_region_import_z,
-                    indexing='ij',
-                )
-            ).transpose((1, 2, 3, 0))
-
-            cur_density_import_interp = interpolate.interpn(
-                (design_region_x, design_region_y, design_region_z),
-                cur_density_import_interp,
-                design_region_import,
-                method='linear',
-            )
-
-        # # IF YOU WANT TO BINARIZE BEFORE IMPORTING:
-        if binary_design:
-            cur_density_import_interp = design.binarize(cur_density_import_interp)
-
-        # TODO: Add dispersion. Account for dispersion by using the dispersion_model
-        for _dispersive_range_idx in range(1):
-            # max_device_permittivity
-            # dispersive_max_permittivity = dispersion_model.average_permittivity(
-            #     dispersive_ranges_um[dispersive_range_idx]
-            # )
-            dispersive_max_permittivity = design.permittivity_constraints[-1]
-            design.index_from_permittivity(dispersive_max_permittivity)
-
-            # Convert device to permittivity and then index
-            cur_permittivity = design.density_to_permittivity(
-                cur_density_import_interp,
-                design.permittivity_constraints[0],
-                dispersive_max_permittivity,
-            )
-            # TODO: Another way to do this that can include dispersion is to update the
-            # Scale filter with new permittivity constraint maximum
-            cur_index = design.index_from_permittivity(cur_permittivity)
-
-            # TODO (maybe): cut cur_index by region
-            # Import to simulation
-            self.import_nk_material(
-                cur_index,
-                design_region_import_x,
-                design_region_import_y,
-                design_region_import_z,
-            )
-            # Disable device index monitor to save memory
-            self.disable(['design_index_monitor'])
-
-            return cur_density, cur_permittivity
-        return None
-
->>>>>>> 7a8fdc79
     def __eq__(self, __value: object) -> bool:
         """Test equality of simulations."""
         if isinstance(__value, LumericalSimulation):
