--- conflicted
+++ resolved
@@ -1,29 +1,3 @@
-<<<<<<< HEAD
-name: vipdopt-dev
-channels:
-  - conda-forge
-  - defaults
-dependencies:
-  - python=3.11.*
-  - scipy=1.11.*
-  - numpy=1.25.*
-  - matplotlib=3.7.*
-  - scikit-image=0.20.*
-  - PyYAML
-  - types-PyYAML
-  - python-magic
-  - pip
-  # For Linting
-  - ruff=0.0.287
-  # For static type checking
-  - mypy=1.5.*
-  - overrides=7.4.*
-  # For testing
-  - pytest=7.4.*
-  - pytest-cov=4.1.*
-  - pytest-xdist=3.3.*
-  - pytest-mock
-=======
 name: vipdopt-dev
 channels:
   - conda-forge
@@ -49,5 +23,4 @@
   - pytest-cov=4.1.*
   - pytest-xdist=3.3.*
   - pytest-mock
->>>>>>> c78e3a13
   - coverage[toml]=7.2.*